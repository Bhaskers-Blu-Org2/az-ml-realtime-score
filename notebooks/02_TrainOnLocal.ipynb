{
  "cells": [
    {
      "metadata": {},
      "cell_type": "markdown",
      "source": "Copyright (c) Microsoft Corporation. All rights reserved.\n\nLicensed under the MIT License."
    },
    {
      "metadata": {},
      "cell_type": "markdown",
      "source": "# Train Locally\nIn this notebook, you will perform the following using Azure Machine Learning.\n* Load workspace.\n* Configure & execute a local run in a user-managed Python environment.\n* Configure & execute a local run in a system-managed Python environment.\n* Configure & execute a local run in a Docker environment.\n* Register model for operationalization."
    },
    {
      "metadata": {
        "trusted": true
      },
      "cell_type": "code",
      "source": "import os\n\nfrom azure_utils.machine_learning.utils import get_workspace_from_config\nfrom azureml.core import Experiment\nfrom azureml.core import ScriptRunConfig\nfrom azureml.core.conda_dependencies import CondaDependencies\nfrom azureml.core.runconfig import RunConfiguration\nfrom notebooks import DIRECTORY",
      "execution_count": null,
      "outputs": []
    },
    {
      "metadata": {},
      "cell_type": "markdown",
      "source": "## Initialize Model Hyperparameters"
    },
    {
      "metadata": {
        "tags": [
          "parameters"
        ]
      },
      "cell_type": "markdown",
      "source": "This notebook uses a training script that uses \n[lightgbm](https://lightgbm.readthedocs.io/en/latest/Python-API.html#scikit-learn-api). \nHere we set the number of estimators. "
    },
    {
      "metadata": {
        "trusted": true
      },
      "cell_type": "code",
      "source": "num_estimators = \"10\"",
      "execution_count": null,
      "outputs": []
    },
    {
      "metadata": {},
      "cell_type": "markdown",
      "source": "## Initialize Workspace\n\nInitialize a workspace object from persisted configuration file."
    },
    {
      "metadata": {
        "trusted": true
      },
      "cell_type": "code",
      "source": "ws = get_workspace_from_config()\nprint(ws.name, ws.resource_group, ws.location, sep=\"\\n\")",
      "execution_count": null,
      "outputs": []
    },
    {
      "metadata": {},
      "cell_type": "markdown",
      "source": "## Create An Experiment\n**Experiment** is a logical container in an Azure ML Workspace. It hosts run records which can include run metrics \nand output artifacts from your experiments."
    },
    {
      "metadata": {
        "trusted": true
      },
      "cell_type": "code",
      "source": "experiment_name = \"mlaks-train-on-local\"\nexp = Experiment(workspace=ws, name=experiment_name)",
      "execution_count": null,
      "outputs": []
    },
    {
      "metadata": {},
      "cell_type": "markdown",
<<<<<<< HEAD
=======
      "source": "## View `create_model.py`\n\nThe script that trains the model `create_model.py` is already created for you. Let's check its contents."
    },
    {
      "metadata": {},
      "cell_type": "markdown",
      "source": "with open(\"./scripts/create_model.py\", \"r\") as f:\n    print(f.read())"      
    },
    {
      "metadata": {},
      "cell_type": "markdown",
      "source": "Note `create_model.py` also references a `item_selector.py` and `label_rank.py` file. Let's check those scripts \nas well."
    },
    {
      "metadata": {},
      "cell_type": "markdown",
      "source": "with open('./scripts/item_selector.py', 'r') as f:\n    print(f.read())"
    },
    {
      "metadata": {},
      "cell_type": "markdown",
      "source": "with open('./scripts/label_rank.py', 'r') as f:\n    print(f.read())"      
    },
    {
      "metadata": {},
      "cell_type": "markdown",
>>>>>>> 32b3ded2
      "source": "## Configure & Run"
    },
    {
      "metadata": {},
      "cell_type": "markdown",
      "source": "In this section, we show three different ways of locally training your model through Azure ML SDK for demonstration \npurposes. Only one of these runs is sufficient to register the model."
    },
    {
      "metadata": {},
      "cell_type": "markdown",
      "source": "\n### User-managed environment\nBelow, we use a user-managed run, which means you are responsible to ensure all the necessary packages that are \navailable in the Python environment you choose to run the script. We will use the environment created for this \ntutorial which has Azure ML SDK and other dependencies installed."
    },
    {
      "metadata": {
        "trusted": true
      },
      "cell_type": "code",
      "source": "# Editing a run configuration property on-fly.\nrun_config_user_managed = RunConfiguration()\n\nrun_config_user_managed.environment.python.user_managed_dependencies = True\n\n# Choose the specific Python environment of this tutorial by pointing to the Python path\nrun_config_user_managed.environment.python.interpreter_path = (\n    \"/anaconda/envs/az-ml-realtime-score/bin/python\"\n)",
      "execution_count": null,
      "outputs": []
    },
    {
      "metadata": {},
      "cell_type": "markdown",
      "source": "#### Submit script to run in the user-managed environment\nNote that the whole `scripts` folder is submitted for execution, including the `item_selector.py` and `label_rank.py` \nfiles. The model will be written to `outputs` directory which is a special directory such that all content in this \ndirectory is automatically uploaded to your workspace. "
    },
    {
      "metadata": {
        "trusted": true
      },
      "cell_type": "code",
      "source": "scrpt = \"create_model.py\"\nargs = [\n    \"--inputs\",\n    os.path.abspath(\"./data_folder\"),\n    \"--outputs\",\n    \"outputs\",\n    \"--estimators\",\n    num_estimators,\n    \"--match\",\n    \"5\",\n]",
      "execution_count": null,
      "outputs": []
    },
    {
      "metadata": {
        "trusted": true
      },
      "cell_type": "code",
      "source": "src = ScriptRunConfig(\n    source_directory=DIRECTORY + \"/scripts\",\n    script=scrpt,\n    arguments=args,\n    run_config=run_config_user_managed,\n)\n#run = exp.submit(src)",
      "execution_count": null,
      "outputs": []
    },
    {
      "metadata": {},
      "cell_type": "markdown",
      "source": "#### Get run history details"
    },
    {
      "metadata": {
        "trusted": true
      },
      "cell_type": "code",
      "source": "#run",
      "execution_count": null,
      "outputs": []
    },
    {
      "metadata": {},
      "cell_type": "markdown",
      "source": "Block to wait till run finishes."
    },
    {
      "metadata": {
        "pycharm": {
          "name": "#%% md\n"
        },
        "trusted": true
      },
      "cell_type": "code",
      "source": "#run.wait_for_completion(show_output=True)",
      "execution_count": null,
      "outputs": []
    },
    {
      "metadata": {},
      "cell_type": "markdown",
      "source": "Let's check that the model is now available in your workspace."
    },
    {
      "metadata": {
        "pycharm": {
          "name": "#%% md\n"
        },
        "trusted": true
      },
      "cell_type": "code",
      "source": "#run.get_file_names()",
      "execution_count": null,
      "outputs": []
    },
    {
      "metadata": {},
      "cell_type": "markdown",
      "source": "Let's retrieve the accuracy of the model from run logs by querying the run metrics."
    },
    {
      "metadata": {
        "pycharm": {
          "name": "#%% md\n"
        },
        "trusted": true
      },
      "cell_type": "code",
      "source": "#run.get_metrics()",
      "execution_count": null,
      "outputs": []
    },
    {
      "metadata": {
        "pycharm": {
          "name": "#%%\n"
        }
      },
      "cell_type": "markdown",
      "source": "### System-managed environment\nYou can also ask the system to build a new conda environment and execute your scripts in it. The environment is built \nonce and will be reused in subsequent executions as long as the conda dependencies remain unchanged. "
    },
    {
      "metadata": {
        "pycharm": {
          "name": "#%% md\n"
        },
        "trusted": true
      },
      "cell_type": "code",
      "source": "run_config_system_managed = RunConfiguration()\nrun_config_system_managed.environment.python.user_managed_dependencies = False\nrun_config_system_managed.auto_prepare_environment = True",
      "execution_count": null,
      "outputs": []
    },
    {
      "metadata": {},
      "cell_type": "markdown",
      "source": "Let's specify the conda and pip dependencies."
    },
    {
      "metadata": {
        "pycharm": {
          "name": "#%%\n"
        },
        "trusted": true
      },
      "cell_type": "code",
      "source": "# Specify conda dependencies with scikit-learn and pandas\nconda_pack = [\"scikit-learn==0.19.1\", \"pandas==0.23.3\"]\nrequirements = [\"lightgbm==2.1.2\", \"azureml-defaults==1.0.57\"]",
      "execution_count": null,
      "outputs": []
    },
    {
      "metadata": {
        "pycharm": {
          "name": "#%% md\n"
        },
        "trusted": true
      },
      "cell_type": "code",
      "source": "cd = CondaDependencies.create(conda_packages=conda_pack, pip_packages=requirements)\nrun_config_system_managed.environment.python.conda_dependencies = cd",
      "execution_count": null,
      "outputs": []
    },
    {
      "metadata": {
        "pycharm": {
          "name": "#%%\n"
        }
      },
      "cell_type": "markdown",
      "source": "#### Submit script to run in the system-managed environment\nA new conda environment is built based on the conda dependencies object. If you are running this for the first time,  \nthis might take up to 5 minutes. But this conda environment is reused so long as you don't change the conda \ndependencies."
    },
    {
      "metadata": {
        "pycharm": {
          "name": "#%% md\n"
        },
        "trusted": true
      },
      "cell_type": "code",
      "source": "src = ScriptRunConfig(\n    source_directory= DIRECTORY + \"/scripts\",\n    script=scrpt,\n    arguments=args,\n    run_config=run_config_system_managed,\n)\nrun = exp.submit(src)\nrun",
      "execution_count": null,
      "outputs": []
    },
    {
      "metadata": {
        "pycharm": {
          "name": "#%%\n"
        }
      },
      "cell_type": "markdown",
      "source": "Block and wait till run finishes."
    },
    {
      "metadata": {
        "pycharm": {
          "name": "#%% md\n"
        },
        "trusted": true
      },
      "cell_type": "code",
      "source": "run.wait_for_completion(show_output = True)",
      "execution_count": null,
      "outputs": []
    },
    {
      "metadata": {
        "pycharm": {
          "name": "#%%\n"
        },
        "trusted": true
      },
      "cell_type": "code",
      "source": "run.get_file_names()",
      "execution_count": null,
      "outputs": []
    },
    {
      "metadata": {
        "pycharm": {
          "name": "#%% md\n"
        },
        "trusted": true
      },
      "cell_type": "code",
      "source": "run.get_metrics()",
      "execution_count": null,
      "outputs": []
    },
    {
      "metadata": {
        "pycharm": {
          "name": "#%%\n"
        }
      },
      "cell_type": "markdown",
      "source": "### Docker-based execution\n**IMPORTANT**: You must have Docker engine installed locally in order to use this execution mode. If your kernel is \nalready running in a Docker container, such as **Azure Notebooks**, this mode will **NOT** work.\n\nYou can also ask the system to pull down a Docker image and execute your scripts in it. We will use the \n`continuumio/miniconda3` image for that purpose."
    },
    {
      "metadata": {
        "pycharm": {
          "name": "#%% md\n"
        },
        "trusted": true
      },
      "cell_type": "code",
      "source": "run_config_docker = RunConfiguration()\nrun_config_docker.environment.python.user_managed_dependencies = False\nrun_config_docker.auto_prepare_environment = True\nrun_config_docker.environment.docker.enabled = True\nrun_config_docker.environment.docker.base_image = \"continuumio/miniconda3\"\n\n# Specify conda and pip dependencies\ncd = CondaDependencies.create(conda_packages=conda_pack, pip_packages=requirements)\nrun_config_docker.environment.python.conda_dependencies = cd",
      "execution_count": null,
      "outputs": []
    },
    {
      "metadata": {},
      "cell_type": "markdown",
      "source": "Here, we map the local `data_folder` that includes the training and testing data to the docker container using `-v` \nflag."
    },
    {
      "metadata": {
        "pycharm": {
          "name": "#%% md\n"
        },
        "trusted": true
      },
      "cell_type": "code",
      "source": "host_dir = os.path.abspath(\"./data_folder\")\ncontainer_dir = \"/data_folder\"\ndocker_arg = \"{}:{}\".format(host_dir, container_dir)",
      "execution_count": null,
      "outputs": []
    },
    {
      "metadata": {},
      "cell_type": "markdown",
      "source": "This time the run will use the mapped `data_folder` inside the docker container to find the data files."
    },
    {
      "metadata": {
        "trusted": true
      },
      "cell_type": "code",
      "source": "args = [\n    \"--inputs\",\n    \"/data_folder\",\n    \"--outputs\",\n    \"outputs\",\n    \"--estimators\",\n    num_estimators,\n    \"--match\",\n    \"5\",\n]",
      "execution_count": null,
      "outputs": []
    },
    {
      "metadata": {
        "trusted": true
      },
      "cell_type": "code",
      "source": "run_config_docker.environment.docker.arguments.append(\"-v\")\nrun_config_docker.environment.docker.arguments.append(docker_arg)",
      "execution_count": null,
      "outputs": []
    },
    {
      "metadata": {
        "pycharm": {
          "name": "#%%\n"
        },
        "trusted": true
      },
      "cell_type": "code",
      "source": "src = ScriptRunConfig(\n    source_directory=DIRECTORY + \"/scripts\",\n    script=scrpt,\n    arguments=args,\n    run_config=run_config_docker,\n)",
      "execution_count": null,
      "outputs": []
    },
    {
      "metadata": {
        "pycharm": {
          "name": "#%%\n"
        },
        "trusted": true
      },
      "cell_type": "code",
      "source": "run = exp.submit(src)",
      "execution_count": null,
      "outputs": []
    },
    {
      "metadata": {
        "trusted": true
      },
      "cell_type": "code",
      "source": "run.wait_for_completion(show_output=True)",
      "execution_count": null,
      "outputs": []
    },
    {
      "metadata": {},
      "cell_type": "markdown",
      "source": "## Register Model"
    },
    {
      "metadata": {
        "trusted": true
      },
      "cell_type": "code",
      "source": "run.get_metrics()",
      "execution_count": null,
      "outputs": []
    },
    {
      "metadata": {},
      "cell_type": "markdown",
      "source": "## Register Model"
    },
    {
      "metadata": {},
      "cell_type": "markdown",
      "source": "We now register the model with the workspace so that we can later deploy the model."
    },
    {
      "metadata": {
        "trusted": true
      },
      "cell_type": "code",
      "source": "# supply a model name, and the full path to the serialized model file.\nmodel = run.register_model(\n    model_name=\"question_match_model\", model_path=\"./outputs/model.pkl\"\n)",
      "execution_count": null,
      "outputs": []
    },
    {
      "metadata": {
        "trusted": true
      },
      "cell_type": "code",
      "source": "print(model.name, model.version, model.url, sep=\"\\n\")",
      "execution_count": null,
      "outputs": []
    }
  ],
  "metadata": {
    "authors": [
      {
        "name": "roastala"
      }
    ],
    "kernelspec": {
      "name": "az-ml-realtime-score",
      "display_name": "az-ml-realtime-score",
      "language": "python"
    },
    "language_info": {
      "mimetype": "text/x-python",
      "nbconvert_exporter": "python",
      "name": "python",
      "pygments_lexer": "ipython3",
      "version": "3.6.2",
      "file_extension": ".py",
      "codemirror_mode": {
        "version": 3,
        "name": "ipython"
      }
    },
    "pycharm": {
      "stem_cell": {
        "cell_type": "raw",
        "source": [],
        "metadata": {
          "collapsed": false
        }
      }
    }
  },
  "nbformat": 4,
  "nbformat_minor": 2
}
<|MERGE_RESOLUTION|>--- conflicted
+++ resolved
@@ -1,501 +1,473 @@
-{
-  "cells": [
-    {
-      "metadata": {},
-      "cell_type": "markdown",
-      "source": "Copyright (c) Microsoft Corporation. All rights reserved.\n\nLicensed under the MIT License."
-    },
-    {
-      "metadata": {},
-      "cell_type": "markdown",
-      "source": "# Train Locally\nIn this notebook, you will perform the following using Azure Machine Learning.\n* Load workspace.\n* Configure & execute a local run in a user-managed Python environment.\n* Configure & execute a local run in a system-managed Python environment.\n* Configure & execute a local run in a Docker environment.\n* Register model for operationalization."
-    },
-    {
-      "metadata": {
-        "trusted": true
-      },
-      "cell_type": "code",
-      "source": "import os\n\nfrom azure_utils.machine_learning.utils import get_workspace_from_config\nfrom azureml.core import Experiment\nfrom azureml.core import ScriptRunConfig\nfrom azureml.core.conda_dependencies import CondaDependencies\nfrom azureml.core.runconfig import RunConfiguration\nfrom notebooks import DIRECTORY",
-      "execution_count": null,
-      "outputs": []
-    },
-    {
-      "metadata": {},
-      "cell_type": "markdown",
-      "source": "## Initialize Model Hyperparameters"
-    },
-    {
-      "metadata": {
-        "tags": [
-          "parameters"
-        ]
-      },
-      "cell_type": "markdown",
-      "source": "This notebook uses a training script that uses \n[lightgbm](https://lightgbm.readthedocs.io/en/latest/Python-API.html#scikit-learn-api). \nHere we set the number of estimators. "
-    },
-    {
-      "metadata": {
-        "trusted": true
-      },
-      "cell_type": "code",
-      "source": "num_estimators = \"10\"",
-      "execution_count": null,
-      "outputs": []
-    },
-    {
-      "metadata": {},
-      "cell_type": "markdown",
-      "source": "## Initialize Workspace\n\nInitialize a workspace object from persisted configuration file."
-    },
-    {
-      "metadata": {
-        "trusted": true
-      },
-      "cell_type": "code",
-      "source": "ws = get_workspace_from_config()\nprint(ws.name, ws.resource_group, ws.location, sep=\"\\n\")",
-      "execution_count": null,
-      "outputs": []
-    },
-    {
-      "metadata": {},
-      "cell_type": "markdown",
-      "source": "## Create An Experiment\n**Experiment** is a logical container in an Azure ML Workspace. It hosts run records which can include run metrics \nand output artifacts from your experiments."
-    },
-    {
-      "metadata": {
-        "trusted": true
-      },
-      "cell_type": "code",
-      "source": "experiment_name = \"mlaks-train-on-local\"\nexp = Experiment(workspace=ws, name=experiment_name)",
-      "execution_count": null,
-      "outputs": []
-    },
-    {
-      "metadata": {},
-      "cell_type": "markdown",
-<<<<<<< HEAD
-=======
-      "source": "## View `create_model.py`\n\nThe script that trains the model `create_model.py` is already created for you. Let's check its contents."
-    },
-    {
-      "metadata": {},
-      "cell_type": "markdown",
-      "source": "with open(\"./scripts/create_model.py\", \"r\") as f:\n    print(f.read())"      
-    },
-    {
-      "metadata": {},
-      "cell_type": "markdown",
-      "source": "Note `create_model.py` also references a `item_selector.py` and `label_rank.py` file. Let's check those scripts \nas well."
-    },
-    {
-      "metadata": {},
-      "cell_type": "markdown",
-      "source": "with open('./scripts/item_selector.py', 'r') as f:\n    print(f.read())"
-    },
-    {
-      "metadata": {},
-      "cell_type": "markdown",
-      "source": "with open('./scripts/label_rank.py', 'r') as f:\n    print(f.read())"      
-    },
-    {
-      "metadata": {},
-      "cell_type": "markdown",
->>>>>>> 32b3ded2
-      "source": "## Configure & Run"
-    },
-    {
-      "metadata": {},
-      "cell_type": "markdown",
-      "source": "In this section, we show three different ways of locally training your model through Azure ML SDK for demonstration \npurposes. Only one of these runs is sufficient to register the model."
-    },
-    {
-      "metadata": {},
-      "cell_type": "markdown",
-      "source": "\n### User-managed environment\nBelow, we use a user-managed run, which means you are responsible to ensure all the necessary packages that are \navailable in the Python environment you choose to run the script. We will use the environment created for this \ntutorial which has Azure ML SDK and other dependencies installed."
-    },
-    {
-      "metadata": {
-        "trusted": true
-      },
-      "cell_type": "code",
-      "source": "# Editing a run configuration property on-fly.\nrun_config_user_managed = RunConfiguration()\n\nrun_config_user_managed.environment.python.user_managed_dependencies = True\n\n# Choose the specific Python environment of this tutorial by pointing to the Python path\nrun_config_user_managed.environment.python.interpreter_path = (\n    \"/anaconda/envs/az-ml-realtime-score/bin/python\"\n)",
-      "execution_count": null,
-      "outputs": []
-    },
-    {
-      "metadata": {},
-      "cell_type": "markdown",
-      "source": "#### Submit script to run in the user-managed environment\nNote that the whole `scripts` folder is submitted for execution, including the `item_selector.py` and `label_rank.py` \nfiles. The model will be written to `outputs` directory which is a special directory such that all content in this \ndirectory is automatically uploaded to your workspace. "
-    },
-    {
-      "metadata": {
-        "trusted": true
-      },
-      "cell_type": "code",
-      "source": "scrpt = \"create_model.py\"\nargs = [\n    \"--inputs\",\n    os.path.abspath(\"./data_folder\"),\n    \"--outputs\",\n    \"outputs\",\n    \"--estimators\",\n    num_estimators,\n    \"--match\",\n    \"5\",\n]",
-      "execution_count": null,
-      "outputs": []
-    },
-    {
-      "metadata": {
-        "trusted": true
-      },
-      "cell_type": "code",
-      "source": "src = ScriptRunConfig(\n    source_directory=DIRECTORY + \"/scripts\",\n    script=scrpt,\n    arguments=args,\n    run_config=run_config_user_managed,\n)\n#run = exp.submit(src)",
-      "execution_count": null,
-      "outputs": []
-    },
-    {
-      "metadata": {},
-      "cell_type": "markdown",
-      "source": "#### Get run history details"
-    },
-    {
-      "metadata": {
-        "trusted": true
-      },
-      "cell_type": "code",
-      "source": "#run",
-      "execution_count": null,
-      "outputs": []
-    },
-    {
-      "metadata": {},
-      "cell_type": "markdown",
-      "source": "Block to wait till run finishes."
-    },
-    {
-      "metadata": {
-        "pycharm": {
-          "name": "#%% md\n"
-        },
-        "trusted": true
-      },
-      "cell_type": "code",
-      "source": "#run.wait_for_completion(show_output=True)",
-      "execution_count": null,
-      "outputs": []
-    },
-    {
-      "metadata": {},
-      "cell_type": "markdown",
-      "source": "Let's check that the model is now available in your workspace."
-    },
-    {
-      "metadata": {
-        "pycharm": {
-          "name": "#%% md\n"
-        },
-        "trusted": true
-      },
-      "cell_type": "code",
-      "source": "#run.get_file_names()",
-      "execution_count": null,
-      "outputs": []
-    },
-    {
-      "metadata": {},
-      "cell_type": "markdown",
-      "source": "Let's retrieve the accuracy of the model from run logs by querying the run metrics."
-    },
-    {
-      "metadata": {
-        "pycharm": {
-          "name": "#%% md\n"
-        },
-        "trusted": true
-      },
-      "cell_type": "code",
-      "source": "#run.get_metrics()",
-      "execution_count": null,
-      "outputs": []
-    },
-    {
-      "metadata": {
-        "pycharm": {
-          "name": "#%%\n"
-        }
-      },
-      "cell_type": "markdown",
-      "source": "### System-managed environment\nYou can also ask the system to build a new conda environment and execute your scripts in it. The environment is built \nonce and will be reused in subsequent executions as long as the conda dependencies remain unchanged. "
-    },
-    {
-      "metadata": {
-        "pycharm": {
-          "name": "#%% md\n"
-        },
-        "trusted": true
-      },
-      "cell_type": "code",
-      "source": "run_config_system_managed = RunConfiguration()\nrun_config_system_managed.environment.python.user_managed_dependencies = False\nrun_config_system_managed.auto_prepare_environment = True",
-      "execution_count": null,
-      "outputs": []
-    },
-    {
-      "metadata": {},
-      "cell_type": "markdown",
-      "source": "Let's specify the conda and pip dependencies."
-    },
-    {
-      "metadata": {
-        "pycharm": {
-          "name": "#%%\n"
-        },
-        "trusted": true
-      },
-      "cell_type": "code",
-      "source": "# Specify conda dependencies with scikit-learn and pandas\nconda_pack = [\"scikit-learn==0.19.1\", \"pandas==0.23.3\"]\nrequirements = [\"lightgbm==2.1.2\", \"azureml-defaults==1.0.57\"]",
-      "execution_count": null,
-      "outputs": []
-    },
-    {
-      "metadata": {
-        "pycharm": {
-          "name": "#%% md\n"
-        },
-        "trusted": true
-      },
-      "cell_type": "code",
-      "source": "cd = CondaDependencies.create(conda_packages=conda_pack, pip_packages=requirements)\nrun_config_system_managed.environment.python.conda_dependencies = cd",
-      "execution_count": null,
-      "outputs": []
-    },
-    {
-      "metadata": {
-        "pycharm": {
-          "name": "#%%\n"
-        }
-      },
-      "cell_type": "markdown",
-      "source": "#### Submit script to run in the system-managed environment\nA new conda environment is built based on the conda dependencies object. If you are running this for the first time,  \nthis might take up to 5 minutes. But this conda environment is reused so long as you don't change the conda \ndependencies."
-    },
-    {
-      "metadata": {
-        "pycharm": {
-          "name": "#%% md\n"
-        },
-        "trusted": true
-      },
-      "cell_type": "code",
-      "source": "src = ScriptRunConfig(\n    source_directory= DIRECTORY + \"/scripts\",\n    script=scrpt,\n    arguments=args,\n    run_config=run_config_system_managed,\n)\nrun = exp.submit(src)\nrun",
-      "execution_count": null,
-      "outputs": []
-    },
-    {
-      "metadata": {
-        "pycharm": {
-          "name": "#%%\n"
-        }
-      },
-      "cell_type": "markdown",
-      "source": "Block and wait till run finishes."
-    },
-    {
-      "metadata": {
-        "pycharm": {
-          "name": "#%% md\n"
-        },
-        "trusted": true
-      },
-      "cell_type": "code",
-      "source": "run.wait_for_completion(show_output = True)",
-      "execution_count": null,
-      "outputs": []
-    },
-    {
-      "metadata": {
-        "pycharm": {
-          "name": "#%%\n"
-        },
-        "trusted": true
-      },
-      "cell_type": "code",
-      "source": "run.get_file_names()",
-      "execution_count": null,
-      "outputs": []
-    },
-    {
-      "metadata": {
-        "pycharm": {
-          "name": "#%% md\n"
-        },
-        "trusted": true
-      },
-      "cell_type": "code",
-      "source": "run.get_metrics()",
-      "execution_count": null,
-      "outputs": []
-    },
-    {
-      "metadata": {
-        "pycharm": {
-          "name": "#%%\n"
-        }
-      },
-      "cell_type": "markdown",
-      "source": "### Docker-based execution\n**IMPORTANT**: You must have Docker engine installed locally in order to use this execution mode. If your kernel is \nalready running in a Docker container, such as **Azure Notebooks**, this mode will **NOT** work.\n\nYou can also ask the system to pull down a Docker image and execute your scripts in it. We will use the \n`continuumio/miniconda3` image for that purpose."
-    },
-    {
-      "metadata": {
-        "pycharm": {
-          "name": "#%% md\n"
-        },
-        "trusted": true
-      },
-      "cell_type": "code",
-      "source": "run_config_docker = RunConfiguration()\nrun_config_docker.environment.python.user_managed_dependencies = False\nrun_config_docker.auto_prepare_environment = True\nrun_config_docker.environment.docker.enabled = True\nrun_config_docker.environment.docker.base_image = \"continuumio/miniconda3\"\n\n# Specify conda and pip dependencies\ncd = CondaDependencies.create(conda_packages=conda_pack, pip_packages=requirements)\nrun_config_docker.environment.python.conda_dependencies = cd",
-      "execution_count": null,
-      "outputs": []
-    },
-    {
-      "metadata": {},
-      "cell_type": "markdown",
-      "source": "Here, we map the local `data_folder` that includes the training and testing data to the docker container using `-v` \nflag."
-    },
-    {
-      "metadata": {
-        "pycharm": {
-          "name": "#%% md\n"
-        },
-        "trusted": true
-      },
-      "cell_type": "code",
-      "source": "host_dir = os.path.abspath(\"./data_folder\")\ncontainer_dir = \"/data_folder\"\ndocker_arg = \"{}:{}\".format(host_dir, container_dir)",
-      "execution_count": null,
-      "outputs": []
-    },
-    {
-      "metadata": {},
-      "cell_type": "markdown",
-      "source": "This time the run will use the mapped `data_folder` inside the docker container to find the data files."
-    },
-    {
-      "metadata": {
-        "trusted": true
-      },
-      "cell_type": "code",
-      "source": "args = [\n    \"--inputs\",\n    \"/data_folder\",\n    \"--outputs\",\n    \"outputs\",\n    \"--estimators\",\n    num_estimators,\n    \"--match\",\n    \"5\",\n]",
-      "execution_count": null,
-      "outputs": []
-    },
-    {
-      "metadata": {
-        "trusted": true
-      },
-      "cell_type": "code",
-      "source": "run_config_docker.environment.docker.arguments.append(\"-v\")\nrun_config_docker.environment.docker.arguments.append(docker_arg)",
-      "execution_count": null,
-      "outputs": []
-    },
-    {
-      "metadata": {
-        "pycharm": {
-          "name": "#%%\n"
-        },
-        "trusted": true
-      },
-      "cell_type": "code",
-      "source": "src = ScriptRunConfig(\n    source_directory=DIRECTORY + \"/scripts\",\n    script=scrpt,\n    arguments=args,\n    run_config=run_config_docker,\n)",
-      "execution_count": null,
-      "outputs": []
-    },
-    {
-      "metadata": {
-        "pycharm": {
-          "name": "#%%\n"
-        },
-        "trusted": true
-      },
-      "cell_type": "code",
-      "source": "run = exp.submit(src)",
-      "execution_count": null,
-      "outputs": []
-    },
-    {
-      "metadata": {
-        "trusted": true
-      },
-      "cell_type": "code",
-      "source": "run.wait_for_completion(show_output=True)",
-      "execution_count": null,
-      "outputs": []
-    },
-    {
-      "metadata": {},
-      "cell_type": "markdown",
-      "source": "## Register Model"
-    },
-    {
-      "metadata": {
-        "trusted": true
-      },
-      "cell_type": "code",
-      "source": "run.get_metrics()",
-      "execution_count": null,
-      "outputs": []
-    },
-    {
-      "metadata": {},
-      "cell_type": "markdown",
-      "source": "## Register Model"
-    },
-    {
-      "metadata": {},
-      "cell_type": "markdown",
-      "source": "We now register the model with the workspace so that we can later deploy the model."
-    },
-    {
-      "metadata": {
-        "trusted": true
-      },
-      "cell_type": "code",
-      "source": "# supply a model name, and the full path to the serialized model file.\nmodel = run.register_model(\n    model_name=\"question_match_model\", model_path=\"./outputs/model.pkl\"\n)",
-      "execution_count": null,
-      "outputs": []
-    },
-    {
-      "metadata": {
-        "trusted": true
-      },
-      "cell_type": "code",
-      "source": "print(model.name, model.version, model.url, sep=\"\\n\")",
-      "execution_count": null,
-      "outputs": []
-    }
-  ],
-  "metadata": {
-    "authors": [
-      {
-        "name": "roastala"
-      }
-    ],
-    "kernelspec": {
-      "name": "az-ml-realtime-score",
-      "display_name": "az-ml-realtime-score",
-      "language": "python"
-    },
-    "language_info": {
-      "mimetype": "text/x-python",
-      "nbconvert_exporter": "python",
-      "name": "python",
-      "pygments_lexer": "ipython3",
-      "version": "3.6.2",
-      "file_extension": ".py",
-      "codemirror_mode": {
-        "version": 3,
-        "name": "ipython"
-      }
-    },
-    "pycharm": {
-      "stem_cell": {
-        "cell_type": "raw",
-        "source": [],
-        "metadata": {
-          "collapsed": false
-        }
-      }
-    }
-  },
-  "nbformat": 4,
-  "nbformat_minor": 2
-}
+{
+  "cells": [
+    {
+      "metadata": {},
+      "cell_type": "markdown",
+      "source": "Copyright (c) Microsoft Corporation. All rights reserved.\n\nLicensed under the MIT License."
+    },
+    {
+      "metadata": {},
+      "cell_type": "markdown",
+      "source": "# Train Locally\nIn this notebook, you will perform the following using Azure Machine Learning.\n* Load workspace.\n* Configure & execute a local run in a user-managed Python environment.\n* Configure & execute a local run in a system-managed Python environment.\n* Configure & execute a local run in a Docker environment.\n* Register model for operationalization."
+    },
+    {
+      "metadata": {
+        "trusted": true
+      },
+      "cell_type": "code",
+      "source": "import os\n\nfrom azure_utils.machine_learning.utils import get_workspace_from_config\nfrom azureml.core import Experiment\nfrom azureml.core import ScriptRunConfig\nfrom azureml.core.conda_dependencies import CondaDependencies\nfrom azureml.core.runconfig import RunConfiguration\nfrom notebooks import DIRECTORY",
+      "execution_count": null,
+      "outputs": []
+    },
+    {
+      "metadata": {},
+      "cell_type": "markdown",
+      "source": "## Initialize Model Hyperparameters"
+    },
+    {
+      "metadata": {
+        "tags": [
+          "parameters"
+        ]
+      },
+      "cell_type": "markdown",
+      "source": "This notebook uses a training script that uses \n[lightgbm](https://lightgbm.readthedocs.io/en/latest/Python-API.html#scikit-learn-api). \nHere we set the number of estimators. "
+    },
+    {
+      "metadata": {
+        "trusted": true
+      },
+      "cell_type": "code",
+      "source": "num_estimators = \"10\"",
+      "execution_count": null,
+      "outputs": []
+    },
+    {
+      "metadata": {},
+      "cell_type": "markdown",
+      "source": "## Initialize Workspace\n\nInitialize a workspace object from persisted configuration file."
+    },
+    {
+      "metadata": {
+        "trusted": true
+      },
+      "cell_type": "code",
+      "source": "ws = get_workspace_from_config()\nprint(ws.name, ws.resource_group, ws.location, sep=\"\\n\")",
+      "execution_count": null,
+      "outputs": []
+    },
+    {
+      "metadata": {},
+      "cell_type": "markdown",
+      "source": "## Create An Experiment\n**Experiment** is a logical container in an Azure ML Workspace. It hosts run records which can include run metrics \nand output artifacts from your experiments."
+    },
+    {
+      "metadata": {
+        "trusted": true
+      },
+      "cell_type": "code",
+      "source": "experiment_name = \"mlaks-train-on-local\"\nexp = Experiment(workspace=ws, name=experiment_name)",
+      "execution_count": null,
+      "outputs": []
+    },
+    {
+      "metadata": {},
+      "cell_type": "markdown",
+      "source": "## Configure & Run"
+    },
+    {
+      "metadata": {},
+      "cell_type": "markdown",
+      "source": "In this section, we show three different ways of locally training your model through Azure ML SDK for demonstration \npurposes. Only one of these runs is sufficient to register the model."
+    },
+    {
+      "metadata": {},
+      "cell_type": "markdown",
+      "source": "\n### User-managed environment\nBelow, we use a user-managed run, which means you are responsible to ensure all the necessary packages that are \navailable in the Python environment you choose to run the script. We will use the environment created for this \ntutorial which has Azure ML SDK and other dependencies installed."
+    },
+    {
+      "metadata": {
+        "trusted": true
+      },
+      "cell_type": "code",
+      "source": "# Editing a run configuration property on-fly.\nrun_config_user_managed = RunConfiguration()\n\nrun_config_user_managed.environment.python.user_managed_dependencies = True\n\n# Choose the specific Python environment of this tutorial by pointing to the Python path\nrun_config_user_managed.environment.python.interpreter_path = (\n    \"/anaconda/envs/az-ml-realtime-score/bin/python\"\n)",
+      "execution_count": null,
+      "outputs": []
+    },
+    {
+      "metadata": {},
+      "cell_type": "markdown",
+      "source": "#### Submit script to run in the user-managed environment\nNote that the whole `scripts` folder is submitted for execution, including the `item_selector.py` and `label_rank.py` \nfiles. The model will be written to `outputs` directory which is a special directory such that all content in this \ndirectory is automatically uploaded to your workspace. "
+    },
+    {
+      "metadata": {
+        "trusted": true
+      },
+      "cell_type": "code",
+      "source": "scrpt = \"create_model.py\"\nargs = [\n    \"--inputs\",\n    os.path.abspath(\"./data_folder\"),\n    \"--outputs\",\n    \"outputs\",\n    \"--estimators\",\n    num_estimators,\n    \"--match\",\n    \"5\",\n]",
+      "execution_count": null,
+      "outputs": []
+    },
+    {
+      "metadata": {
+        "trusted": true
+      },
+      "cell_type": "code",
+      "source": "src = ScriptRunConfig(\n    source_directory= DIRECTORY + \"/scripts\",\n    script=scrpt,\n    arguments=args,\n    run_config=run_config_user_managed,\n)\n#run = exp.submit(src)",
+      "execution_count": null,
+      "outputs": []
+    },
+    {
+      "metadata": {},
+      "cell_type": "markdown",
+      "source": "#### Get run history details"
+    },
+    {
+      "metadata": {
+        "trusted": true
+      },
+      "cell_type": "code",
+      "source": "#run",
+      "execution_count": null,
+      "outputs": []
+    },
+    {
+      "metadata": {},
+      "cell_type": "markdown",
+      "source": "Block to wait till run finishes."
+    },
+    {
+      "metadata": {
+        "pycharm": {
+          "name": "#%% md\n"
+        },
+        "trusted": true
+      },
+      "cell_type": "code",
+      "source": "#run.wait_for_completion(show_output=True)",
+      "execution_count": null,
+      "outputs": []
+    },
+    {
+      "metadata": {},
+      "cell_type": "markdown",
+      "source": "Let's check that the model is now available in your workspace."
+    },
+    {
+      "metadata": {
+        "pycharm": {
+          "name": "#%% md\n"
+        },
+        "trusted": true
+      },
+      "cell_type": "code",
+      "source": "#run.get_file_names()",
+      "execution_count": null,
+      "outputs": []
+    },
+    {
+      "metadata": {},
+      "cell_type": "markdown",
+      "source": "Let's retrieve the accuracy of the model from run logs by querying the run metrics."
+    },
+    {
+      "metadata": {
+        "pycharm": {
+          "name": "#%% md\n"
+        },
+        "trusted": true
+      },
+      "cell_type": "code",
+      "source": "#run.get_metrics()",
+      "execution_count": null,
+      "outputs": []
+    },
+    {
+      "metadata": {
+        "pycharm": {
+          "name": "#%%\n"
+        }
+      },
+      "cell_type": "markdown",
+      "source": "### System-managed environment\nYou can also ask the system to build a new conda environment and execute your scripts in it. The environment is built \nonce and will be reused in subsequent executions as long as the conda dependencies remain unchanged. "
+    },
+    {
+      "metadata": {
+        "pycharm": {
+          "name": "#%% md\n"
+        },
+        "trusted": true
+      },
+      "cell_type": "code",
+      "source": "run_config_system_managed = RunConfiguration()\nrun_config_system_managed.environment.python.user_managed_dependencies = False\nrun_config_system_managed.auto_prepare_environment = True",
+      "execution_count": null,
+      "outputs": []
+    },
+    {
+      "metadata": {},
+      "cell_type": "markdown",
+      "source": "Let's specify the conda and pip dependencies."
+    },
+    {
+      "metadata": {
+        "pycharm": {
+          "name": "#%%\n"
+        },
+        "trusted": true
+      },
+      "cell_type": "code",
+      "source": "# Specify conda dependencies with scikit-learn and pandas\nconda_pack = [\"scikit-learn==0.19.1\", \"pandas==0.23.3\"]\nrequirements = [\"lightgbm==2.1.2\", \"azureml-defaults==1.0.57\"]",
+      "execution_count": null,
+      "outputs": []
+    },
+    {
+      "metadata": {
+        "pycharm": {
+          "name": "#%% md\n"
+        },
+        "trusted": true
+      },
+      "cell_type": "code",
+      "source": "cd = CondaDependencies.create(conda_packages=conda_pack, pip_packages=requirements)\nrun_config_system_managed.environment.python.conda_dependencies = cd",
+      "execution_count": null,
+      "outputs": []
+    },
+    {
+      "metadata": {
+        "pycharm": {
+          "name": "#%%\n"
+        }
+      },
+      "cell_type": "markdown",
+      "source": "#### Submit script to run in the system-managed environment\nA new conda environment is built based on the conda dependencies object. If you are running this for the first time,  \nthis might take up to 5 minutes. But this conda environment is reused so long as you don't change the conda \ndependencies."
+    },
+    {
+      "metadata": {
+        "pycharm": {
+          "name": "#%% md\n"
+        },
+        "trusted": true
+      },
+      "cell_type": "code",
+      "source": "src = ScriptRunConfig(\n    source_directory= DIRECTORY + \"/scripts\",\n    script=scrpt,\n    arguments=args,\n    run_config=run_config_system_managed,\n)\nrun = exp.submit(src)\nrun",
+      "execution_count": null,
+      "outputs": []
+    },
+    {
+      "metadata": {
+        "pycharm": {
+          "name": "#%%\n"
+        }
+      },
+      "cell_type": "markdown",
+      "source": "Block and wait till run finishes."
+    },
+    {
+      "metadata": {
+        "pycharm": {
+          "name": "#%% md\n"
+        },
+        "trusted": true
+      },
+      "cell_type": "code",
+      "source": "run.wait_for_completion(show_output = True)",
+      "execution_count": null,
+      "outputs": []
+    },
+    {
+      "metadata": {
+        "pycharm": {
+          "name": "#%%\n"
+        },
+        "trusted": true
+      },
+      "cell_type": "code",
+      "source": "run.get_file_names()",
+      "execution_count": null,
+      "outputs": []
+    },
+    {
+      "metadata": {
+        "pycharm": {
+          "name": "#%% md\n"
+        },
+        "trusted": true
+      },
+      "cell_type": "code",
+      "source": "run.get_metrics()",
+      "execution_count": null,
+      "outputs": []
+    },
+    {
+      "metadata": {
+        "pycharm": {
+          "name": "#%%\n"
+        }
+      },
+      "cell_type": "markdown",
+      "source": "### Docker-based execution\n**IMPORTANT**: You must have Docker engine installed locally in order to use this execution mode. If your kernel is \nalready running in a Docker container, such as **Azure Notebooks**, this mode will **NOT** work.\n\nYou can also ask the system to pull down a Docker image and execute your scripts in it. We will use the \n`continuumio/miniconda3` image for that purpose."
+    },
+    {
+      "metadata": {
+        "pycharm": {
+          "name": "#%% md\n"
+        },
+        "trusted": true
+      },
+      "cell_type": "code",
+      "source": "run_config_docker = RunConfiguration()\nrun_config_docker.environment.python.user_managed_dependencies = False\nrun_config_docker.auto_prepare_environment = True\nrun_config_docker.environment.docker.enabled = True\nrun_config_docker.environment.docker.base_image = \"continuumio/miniconda3\"\n\n# Specify conda and pip dependencies\ncd = CondaDependencies.create(conda_packages=conda_pack, pip_packages=requirements)\nrun_config_docker.environment.python.conda_dependencies = cd",
+      "execution_count": null,
+      "outputs": []
+    },
+    {
+      "metadata": {},
+      "cell_type": "markdown",
+      "source": "Here, we map the local `data_folder` that includes the training and testing data to the docker container using `-v` \nflag."
+    },
+    {
+      "metadata": {
+        "pycharm": {
+          "name": "#%% md\n"
+        },
+        "trusted": true
+      },
+      "cell_type": "code",
+      "source": "host_dir = os.path.abspath(\"./data_folder\")\ncontainer_dir = \"/data_folder\"\ndocker_arg = \"{}:{}\".format(host_dir, container_dir)",
+      "execution_count": null,
+      "outputs": []
+    },
+    {
+      "metadata": {},
+      "cell_type": "markdown",
+      "source": "This time the run will use the mapped `data_folder` inside the docker container to find the data files."
+    },
+    {
+      "metadata": {
+        "trusted": true
+      },
+      "cell_type": "code",
+      "source": "args = [\n    \"--inputs\",\n    \"/data_folder\",\n    \"--outputs\",\n    \"outputs\",\n    \"--estimators\",\n    num_estimators,\n    \"--match\",\n    \"5\",\n]",
+      "execution_count": null,
+      "outputs": []
+    },
+    {
+      "metadata": {
+        "trusted": true
+      },
+      "cell_type": "code",
+      "source": "run_config_docker.environment.docker.arguments.append(\"-v\")\nrun_config_docker.environment.docker.arguments.append(docker_arg)",
+      "execution_count": null,
+      "outputs": []
+    },
+    {
+      "metadata": {
+        "pycharm": {
+          "name": "#%%\n"
+        },
+        "trusted": true
+      },
+      "cell_type": "code",
+      "source": "src = ScriptRunConfig(\n    source_directory= DIRECTORY + \"/scripts\",\n    script=scrpt,\n    arguments=args,\n    run_config=run_config_docker,\n)",
+      "execution_count": null,
+      "outputs": []
+    },
+    {
+      "metadata": {
+        "pycharm": {
+          "name": "#%%\n"
+        },
+        "trusted": true
+      },
+      "cell_type": "code",
+      "source": "run = exp.submit(src)",
+      "execution_count": null,
+      "outputs": []
+    },
+    {
+      "metadata": {
+        "trusted": true
+      },
+      "cell_type": "code",
+      "source": "run.wait_for_completion(show_output=True)",
+      "execution_count": null,
+      "outputs": []
+    },
+    {
+      "metadata": {},
+      "cell_type": "markdown",
+      "source": "## Register Model"
+    },
+    {
+      "metadata": {
+        "trusted": true
+      },
+      "cell_type": "code",
+      "source": "run.get_metrics()",
+      "execution_count": null,
+      "outputs": []
+    },
+    {
+      "metadata": {},
+      "cell_type": "markdown",
+      "source": "## Register Model"
+    },
+    {
+      "metadata": {},
+      "cell_type": "markdown",
+      "source": "We now register the model with the workspace so that we can later deploy the model."
+    },
+    {
+      "metadata": {
+        "trusted": true
+      },
+      "cell_type": "code",
+      "source": "# supply a model name, and the full path to the serialized model file.\nmodel = run.register_model(\n    model_name=\"question_match_model\", model_path=\"./outputs/model.pkl\"\n)",
+      "execution_count": null,
+      "outputs": []
+    },
+    {
+      "metadata": {
+        "trusted": true
+      },
+      "cell_type": "code",
+      "source": "print(model.name, model.version, model.url, sep=\"\\n\")",
+      "execution_count": null,
+      "outputs": []
+    }
+  ],
+  "metadata": {
+    "authors": [
+      {
+        "name": "roastala"
+      }
+    ],
+    "kernelspec": {
+      "name": "python36",
+      "display_name": "Python 3.6",
+      "language": "python"
+    },
+    "language_info": {
+      "mimetype": "text/x-python",
+      "nbconvert_exporter": "python",
+      "name": "python",
+      "pygments_lexer": "ipython3",
+      "version": "3.6.6",
+      "file_extension": ".py",
+      "codemirror_mode": {
+        "version": 3,
+        "name": "ipython"
+      }
+    },
+    "pycharm": {
+      "stem_cell": {
+        "cell_type": "raw",
+        "source": [],
+        "metadata": {
+          "collapsed": false
+        }
+      }
+    }
+  },
+  "nbformat": 4,
+  "nbformat_minor": 2
+}