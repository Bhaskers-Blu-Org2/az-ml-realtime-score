--- conflicted
+++ resolved
@@ -19,8 +19,4 @@
     - lightgbm>=2.1.2
     - papermill>=0.14.1
     - python-dotenv==0.10.1
-<<<<<<< HEAD
-    - azureml-sdk[notebooks]
-=======
-    - azureml-sdk[notebooks]==1.0.33
->>>>>>> 0a4ebdfe
+    - azureml-sdk[notebooks]==1.0.33