--- conflicted
+++ resolved
@@ -1,5 +1,4 @@
 
-<<<<<<< HEAD
 # Project Configuration Files
 workspace_conf.yml
 *.output_ipynb
@@ -151,36 +150,4 @@
 dmypy.json
 
 # Pyre type checker
-.pyre/
-=======
-# Python Tools for Visual Studio (PTVS)
-__pycache__/
-*.pyc
-
-# Environments
-.env
-
-# Jupyter Notebook
-.ipynb_checkpoints
-
-#AML
-aml_config/
-scripts/aml_config/
-assets/
-scripts/assets/
-.amlignore
-scripts/.amlignore
-__pycache__/
-scripts/__pycache__/
-
-# Products
-*.tsv
-*.txt
-*.pkl
-datafolder/
-lgbmenv.yml
-score.py
-
-.idea
-
->>>>>>> a36b122c
+.pyre/